--- conflicted
+++ resolved
@@ -22,23 +22,6 @@
 import logging
 
 agent_bp = Blueprint('agent', __name__)
-
-def get_safe_invoice_number(agent, field_name='current_invoice_number', default=0):
-    """Safely get invoice number fields, handling missing database columns"""
-    try:
-        return getattr(agent, field_name, default) or default
-    except Exception:
-        return default
-
-def set_safe_invoice_number(agent, field_name, value):
-    """Safely set invoice number fields, handling missing database columns"""
-    try:
-        if hasattr(agent, field_name):
-            setattr(agent, field_name, value)
-            return True
-    except Exception:
-        pass
-    return False
 
 def allowed_file(filename):
     """Check if the file extension is allowed."""
@@ -313,36 +296,6 @@
 
 # --- PDF AND EMAIL HELPER FUNCTIONS ---
 
-def generate_misc_invoice_pdf(agent, misc_items, total_amount, invoice_number, upload_to_s3=True, agent_invoice_number=None):
-    """
-    Generates a PDF for miscellaneous invoice items.
-    """
-    from src.pdf.invoice_builder import build_invoice_pdf
-    from datetime import date as date_cls
-    
-    try:
-        current_app.logger.info(f"MISC PDF GENERATION START: {invoice_number} items_count={len(misc_items or [])}")
-        
-        # Transform misc items to job-like format for PDF builder
-        jobs_data = []
-        for item in misc_items:
-            jobs_data.append({
-                'job': None,
-                'hours': item.get('quantity', 1),
-                'rate': item.get('unit_price', 0),
-                'amount': item.get('amount', 0),
-                'address': item.get('description', 'Miscellaneous Service'),
-                'arrival_time': date_cls.today().strftime('%Y-%m-%d'),
-                'job_type': 'Misc'
-            })
-        
-        # Use the regular PDF builder
-        return generate_invoice_pdf(agent, jobs_data, total_amount, invoice_number, upload_to_s3, agent_invoice_number)
-        
-    except Exception as e:
-        current_app.logger.error(f"Error generating misc invoice PDF: {str(e)}")
-        raise
-
 def generate_invoice_pdf(agent,
                          jobs_data,
                          total_amount,
@@ -403,9 +356,6 @@
             return ""
 
         def _one_line_address(job):
-            # Handle fake job objects for misc items
-            if hasattr(job, 'address') and job.address:
-                return str(job.address).strip()
             # For Job objects, the address is in the 'address' field
             best = getattr(job, "address", None)
             if not best:
@@ -413,18 +363,9 @@
                 parts = [getattr(job, "address_line_1", ""), getattr(job, "city", ""), getattr(job, "postcode", "")]
                 parts = [p for p in parts if p and str(p).strip()]
                 best = ", ".join(parts)
-            return best.strip() or "Miscellaneous Service"
+            return best.strip() or "Address not provided"
 
         def _job_date(job):
-            # Handle fake job objects for misc items
-            if hasattr(job, 'arrival_time') and job.arrival_time:
-                try:
-                    if hasattr(job.arrival_time, 'strftime'):
-                        return job.arrival_time.strftime("%d/%m/%Y")
-                    else:
-                        return str(job.arrival_time)[:10]
-                except:
-                    pass
             # For Job objects, the main date field is 'arrival_time'
             for field in ("arrival_time", "created_at", "updated_at"):
                 if hasattr(job, field) and getattr(job, field):
@@ -436,7 +377,7 @@
                             return str(date_val)[:10]
                     except Exception:
                         continue
-            return date_cls.today().strftime("%d/%m/%Y")
+            return "N/A"
 
         # Build a map of first linked job (for fallback address/date)
         first_invoice_job = None
@@ -782,216 +723,25 @@
 @agent_bp.route('/agent/invoiceable-jobs', methods=['GET'])
 @jwt_required()
 def get_invoiceable_jobs():
-    """
-    Fetches accepted jobs for the current agent that have not yet been invoiced.
-    RESTORED from aab0d25 but MODIFIED to allow future jobs per requirements.
-    """
-    try:
-        current_user_id = int(get_jwt_identity())
-        
-        # Get all job IDs that have already been invoiced by this agent
+    """Fetches completed jobs for the current agent that have not yet been invoiced."""
+    try:
+        current_user_id = int(get_jwt_identity())
+        
         invoiced_job_ids_query = db.session.query(InvoiceJob.job_id).join(Invoice).filter(Invoice.agent_id == current_user_id)
         invoiced_job_ids = [item[0] for item in invoiced_job_ids_query.all()]
 
-        # Get accepted jobs for this agent (MODIFIED: removed date filter to allow future jobs)
-        # Original aab0d25 had: Job.arrival_time < datetime.utcnow()
-        # Modified per requirements: agents can invoice future jobs
-        accepted_jobs_query = db.session.query(Job).join(JobAssignment).filter(
+        completed_jobs_query = db.session.query(Job).join(JobAssignment).filter(
             JobAssignment.agent_id == current_user_id,
-            JobAssignment.status == 'accepted'
+            JobAssignment.status == 'accepted',
+            Job.arrival_time < datetime.utcnow()
         )
 
-        # Filter out jobs that have already been invoiced (keep this logic from aab0d25)
-        invoiceable_jobs = accepted_jobs_query.filter(~Job.id.in_(invoiced_job_ids)).order_by(Job.arrival_time.desc()).all()
+        invoiceable_jobs = completed_jobs_query.filter(~Job.id.in_(invoiced_job_ids)).order_by(Job.arrival_time.desc()).all()
         
         return jsonify([job.to_dict() for job in invoiceable_jobs]), 200
 
     except Exception as e:
         return jsonify({"error": "An internal error occurred", "details": str(e)}), 500
-
-@agent_bp.route('/agent/test-invoice-data', methods=['GET'])
-@jwt_required()
-def test_invoice_data():
-    """EMERGENCY TEST - Check what data exists"""
-    try:
-        current_user_id = int(get_jwt_identity())
-        
-        # Get all jobs for this agent
-        all_assignments = JobAssignment.query.filter_by(agent_id=current_user_id).all()
-        
-        result = {
-            "agent_id": current_user_id,
-            "total_assignments": len(all_assignments),
-            "assignments_by_status": {},
-            "recent_jobs": []
-        }
-        
-        for assignment in all_assignments:
-            status = assignment.status
-            if status not in result["assignments_by_status"]:
-                result["assignments_by_status"][status] = 0
-            result["assignments_by_status"][status] += 1
-            
-            if assignment.status == 'accepted':
-                job = Job.query.get(assignment.job_id)
-                if job:
-                    result["recent_jobs"].append({
-                        "job_id": job.id,
-                        "address": job.address,
-                        "arrival_time": str(job.arrival_time),
-                        "job_status": job.status,
-                        "assignment_status": assignment.status
-                    })
-        
-        return jsonify(result), 200
-        
-    except Exception as e:
-        return jsonify({"error": str(e)}), 500
-
-@agent_bp.route('/agent/fix-assignments', methods=['POST'])
-@jwt_required()
-def fix_assignments():
-    """EMERGENCY FIX - Accept all pending assignments for this agent"""
-    try:
-        current_user_id = int(get_jwt_identity())
-        
-        # Find all pending assignments for this agent
-        pending_assignments = JobAssignment.query.filter_by(
-            agent_id=current_user_id, 
-            status='pending'
-        ).all()
-        
-        fixed_count = 0
-        for assignment in pending_assignments:
-            assignment.status = 'accepted'
-            fixed_count += 1
-        
-        db.session.commit()
-        
-        # EMERGENCY: Also try to create a new assignment if none exist
-        if fixed_count == 0:
-            # Find the most recent job and create an assignment
-            recent_job = Job.query.order_by(Job.id.desc()).first()
-            if recent_job:
-                # Check if assignment already exists
-                existing = JobAssignment.query.filter_by(
-                    job_id=recent_job.id, 
-                    agent_id=current_user_id
-                ).first()
-                
-                if not existing:
-                    # Create new assignment
-                    new_assignment = JobAssignment(
-                        job_id=recent_job.id,
-                        agent_id=current_user_id,
-                        status='accepted'
-                    )
-                    db.session.add(new_assignment)
-                    db.session.commit()
-                    fixed_count = 1
-        
-        return jsonify({
-            "success": True,
-            "fixed_count": fixed_count,
-            "message": f"Fixed {fixed_count} assignments"
-        }), 200
-        
-    except Exception as e:
-        db.session.rollback()
-        return jsonify({"error": str(e)}), 500
-
-@agent_bp.route('/agent/emergency-create-test-job', methods=['POST'])
-@jwt_required()
-def emergency_create_test_job():
-    """EMERGENCY - Create a test job and accept it for the current agent"""
-    try:
-        current_user_id = int(get_jwt_identity())
-        agent = User.query.get(current_user_id)
-        
-        if not agent:
-            return jsonify({"error": "Agent not found"}), 404
-        
-        # Create a test job
-        from datetime import datetime, date, timedelta
-        test_job = Job(
-            title="EMERGENCY TEST JOB - DELETE AFTER TESTING",
-            job_type="Test Service",
-            address="123 Test Street, Test City",
-            postcode="TE5 7ST",
-            arrival_time=datetime.utcnow() + timedelta(hours=1),  # 1 hour from now
-            agents_required=1,
-            hourly_rate=25.00,
-            instructions="This is a test job created for invoice testing. DELETE AFTER USE.",
-            urgency_level="Standard",
-            status="open",
-            created_by=1  # Assume admin user 1 exists
-        )
-        
-        db.session.add(test_job)
-        db.session.flush()  # Get the job ID
-        
-        # Create accepted assignment for the current agent
-        test_assignment = JobAssignment(
-            job_id=test_job.id,
-            agent_id=current_user_id,
-            status='accepted',
-            response_time=datetime.utcnow()
-        )
-        
-        db.session.add(test_assignment)
-        db.session.commit()
-        
-        current_app.logger.info(f"EMERGENCY: Created test job {test_job.id} for agent {current_user_id}")
-        
-        return jsonify({
-            "success": True,
-            "test_job": {
-                "job_id": test_job.id,
-                "title": test_job.title,
-                "address": test_job.address,
-                "hourly_rate": test_job.hourly_rate,
-                "assignment_id": test_assignment.id,
-                "assignment_status": test_assignment.status
-            },
-            "message": "Test job created and accepted. You should now be able to create an invoice for this job."
-        }), 200
-        
-    except Exception as e:
-        db.session.rollback()
-        import traceback
-        current_app.logger.error(f"Emergency test job creation failed: {str(e)}")
-        current_app.logger.error(traceback.format_exc())
-        return jsonify({"error": str(e)}), 500
-
-@agent_bp.route('/agent/force-invoiceable-jobs', methods=['GET'])
-@jwt_required()
-def force_get_invoiceable_jobs():
-    """FORCE GET - Return ALL accepted jobs for this agent, bypassing ALL filters"""
-    try:
-        current_user_id = int(get_jwt_identity())
-        current_app.logger.info(f"FORCE INVOICEABLE: Agent {current_user_id} requesting ALL accepted jobs")
-        
-        # Get ALL accepted jobs for this agent - NO FILTERS AT ALL
-        force_jobs = db.session.query(Job).join(JobAssignment).filter(
-            JobAssignment.agent_id == current_user_id,
-            JobAssignment.status == 'accepted'
-        ).all()
-        
-        current_app.logger.info(f"FORCE INVOICEABLE: Found {len(force_jobs)} accepted jobs")
-        
-        result = []
-        for job in force_jobs:
-            job_dict = job.to_dict()
-            current_app.logger.info(f"FORCE INVOICEABLE: Job {job.id} - {job.address} - arrival: {job.arrival_time}")
-            result.append(job_dict)
-        
-        return jsonify(result), 200
-        
-    except Exception as e:
-        import traceback
-        current_app.logger.error(f"FORCE INVOICEABLE ERROR: {str(e)}")
-        current_app.logger.error(traceback.format_exc())
-        return jsonify({"error": str(e)}), 500
 
 @agent_bp.route('/agent/invoice', methods=['POST'])
 @jwt_required()
@@ -1025,11 +775,7 @@
             if hours <= 0:
                 return jsonify({'error': f"Invalid hours for job at {job.address}."}), 400
 
-            # USE THE RATE FROM FRONTEND, NOT JOB DEFAULT
-            rate = Decimal(item.get('rate', job.hourly_rate or 0))
-            if rate <= 0:
-                return jsonify({'error': f"Invalid rate for job at {job.address}."}), 400
-                
+            rate = Decimal(job.hourly_rate)
             amount = hours * rate
             total_amount += amount
             jobs_to_invoice.append({'job': job, 'hours': hours, 'rate': rate, 'amount': amount})
@@ -1054,7 +800,7 @@
                 existing = Invoice.query.filter_by(agent_id=current_user_id, agent_invoice_number=custom_invoice_number).first()
             if existing:
                 # Get current number for suggestion
-                current_number = get_safe_invoice_number(agent, 'current_invoice_number', 0)
+                current_number = getattr(agent, 'current_invoice_number', 0) or 0
                 suggested_next = current_number + 1
                 return jsonify({
                     'message': 'Invoice number already used',
@@ -1066,15 +812,16 @@
             final_agent_invoice_number = custom_invoice_number
         else:
             # Auto-generate next number based on current sequence
-            current_number = get_safe_invoice_number(agent, 'current_invoice_number', 0)
+            current_number = getattr(agent, 'current_invoice_number', 0) or 0
             final_agent_invoice_number = current_number + 1
 
         # --- Database Transaction ---
         
         # 1. Create the new invoice record
         issue_date = date.today()
-        # Use simple agent sequential numbering (e.g., "325", "326", etc.)
-        invoice_number = str(final_agent_invoice_number)
+        last_invoice = Invoice.query.order_by(Invoice.id.desc()).first()
+        new_invoice_id = (last_invoice.id + 1) if last_invoice else 1
+        invoice_number = f"V3-{issue_date.year}-{new_invoice_id:04d}"
 
         # Snapshot job details from the first job for PDF generation
         first_job = jobs_to_invoice[0]['job'] if jobs_to_invoice else None
@@ -1104,18 +851,18 @@
         # Update agent's invoice numbering system
         # Update the new flexible system
         if hasattr(agent, 'current_invoice_number'):
-            set_safe_invoice_number(agent, 'current_invoice_number', final_agent_invoice_number)
+            agent.current_invoice_number = final_agent_invoice_number
             
         # Also update the legacy system for backward compatibility
-        current_next = get_safe_invoice_number(agent, 'agent_invoice_next', 1)
+        current_next = getattr(agent, 'agent_invoice_next', None) or 1
         if hasattr(agent, 'agent_invoice_next'):
-            set_safe_invoice_number(agent, 'agent_invoice_next', max(current_next, final_agent_invoice_number + 1))
+            agent.agent_invoice_next = max(current_next, final_agent_invoice_number + 1)
 
         # 2. Link the jobs to the new invoice
         for item in jobs_to_invoice:
             job = item['job']
             hours = item['hours']
-            rate = item['rate']  # USE THE RATE FROM FRONTEND, NOT JOB DEFAULT
+            rate = job.hourly_rate  # Get the rate from the job
             
             invoice_job_link = InvoiceJob(
                 invoice_id=new_invoice.id,
@@ -1170,722 +917,6 @@
         import traceback
         return jsonify({"error": "An internal server error occurred.", "details": traceback.format_exc()}), 500
 
-@agent_bp.route('/agent/invoice/misc', methods=['POST'])
-@jwt_required()
-def create_misc_invoice():
-    """
-    Creates a miscellaneous invoice with custom line items.
-    """
-    try:
-        current_user_id = int(get_jwt_identity())
-        agent = User.query.get(current_user_id)
-        if not agent or agent.role != 'agent':
-            return jsonify({'error': 'Access denied.'}), 403
-
-        data = request.get_json()
-        line_items = data.get('items', [])
-        custom_invoice_number = data.get('agent_invoice_number') or data.get('invoice_number')
-
-        if not line_items:
-            return jsonify({'error': 'No items provided for invoicing.'}), 400
-
-        # --- Data Validation and Calculation ---
-        total_amount = Decimal(0)
-        misc_items = []
-        
-        for item in line_items:
-            description = item.get('description', '').strip()
-            if not description:
-                return jsonify({'error': 'Each item must have a description.'}), 400
-            
-            try:
-                quantity = Decimal(str(item.get('quantity', 1)))
-                unit_price = Decimal(str(item.get('unit_price', 0)))
-                if quantity <= 0:
-                    return jsonify({'error': f'Invalid quantity for item: {description}'}), 400
-                if unit_price < 0:
-                    return jsonify({'error': f'Invalid unit price for item: {description}'}), 400
-            except (InvalidOperation, ValueError):
-                return jsonify({'error': f'Invalid numeric values for item: {description}'}), 400
-            
-            amount = quantity * unit_price
-            total_amount += amount
-            
-            misc_items.append({
-                'description': description,
-                'quantity': quantity,
-                'unit_price': unit_price,
-                'amount': amount
-            })
-
-        if total_amount <= 0:
-            return jsonify({'error': 'Invoice total must be greater than zero.'}), 400
-
-        # --- Flexible Agent Invoice Number Handling ---
-        final_agent_invoice_number = None
-        
-        if custom_invoice_number is not None:
-            # Validate the provided custom invoice number
-            try:
-                custom_invoice_number = int(custom_invoice_number)
-                if custom_invoice_number <= 0:
-                    return jsonify({'error': 'Invoice number must be greater than 0'}), 400
-                if custom_invoice_number > 999999999:  # Max 9 digits
-                    return jsonify({'error': 'Invoice number cannot exceed 9 digits'}), 400
-            except (ValueError, TypeError):
-                return jsonify({'error': 'Invoice number must be a valid integer'}), 400
-            
-            # Check for uniqueness (per agent)
-            existing = None
-            if hasattr(Invoice, 'agent_invoice_number'):
-                existing = Invoice.query.filter_by(agent_id=current_user_id, agent_invoice_number=custom_invoice_number).first()
-            if existing:
-                current_number = get_safe_invoice_number(agent, 'current_invoice_number', 0)
-                suggested_next = current_number + 1
-                return jsonify({
-                    'message': 'Invoice number already used',
-                    'error': f'Invoice number {custom_invoice_number} has already been used',
-                    'suggested': suggested_next,
-                    'current': current_number
-                }), 409
-            
-            final_agent_invoice_number = custom_invoice_number
-        else:
-            # Auto-generate next number based on current sequence
-            current_number = get_safe_invoice_number(agent, 'current_invoice_number', 0)
-            final_agent_invoice_number = current_number + 1
-
-        # --- Database Transaction ---
-        issue_date = date.today()
-        # Use simple agent sequential numbering
-        invoice_number = str(final_agent_invoice_number)
-        
-        # Create invoice for misc items (no job snapshot needed)
-        invoice_kwargs = {
-            'agent_id': current_user_id,
-            'invoice_number': invoice_number,
-            'issue_date': issue_date,
-            'due_date': issue_date + timedelta(days=30),
-            'total_amount': total_amount,
-            'status': 'submitted',
-            'job_type': 'Miscellaneous Services',
-            'address': 'Various'
-        }
-        
-        # Only add agent_invoice_number if the field exists in the model
-        if hasattr(Invoice, 'agent_invoice_number'):
-            invoice_kwargs['agent_invoice_number'] = final_agent_invoice_number
-        
-        new_invoice = Invoice(**invoice_kwargs)
-        db.session.add(new_invoice)
-        db.session.flush()
-
-        # Update agent's invoice numbering system
-        if hasattr(agent, 'current_invoice_number'):
-            set_safe_invoice_number(agent, 'current_invoice_number', final_agent_invoice_number)
-            
-        # Also update the legacy system for backward compatibility
-        current_next = get_safe_invoice_number(agent, 'agent_invoice_next', 1)
-        if hasattr(agent, 'agent_invoice_next'):
-            set_safe_invoice_number(agent, 'agent_invoice_next', max(current_next, final_agent_invoice_number + 1))
-
-        # Create fake job-style data for PDF generation
-        jobs_data_for_pdf = []
-        for item in misc_items:
-            jobs_data_for_pdf.append({
-                'job': None,  # No actual job
-                'description': item['description'],
-                'quantity': float(item['quantity']),
-                'unit_price': float(item['unit_price']),
-                'hours': float(item['quantity']),  # For PDF compatibility
-                'rate': float(item['unit_price']),  # For PDF compatibility
-                'amount': float(item['amount']),
-                'address': 'Miscellaneous Service',
-                'arrival_time': issue_date.strftime('%Y-%m-%d'),
-                'job_type': 'Misc'
-            })
-
-        # Generate PDF
-        pdf_result = generate_misc_invoice_pdf(agent, jobs_data_for_pdf, total_amount, invoice_number, upload_to_s3=True, agent_invoice_number=final_agent_invoice_number)
-        
-        # Handle different return formats (with or without S3 upload)
-        if isinstance(pdf_result, tuple):
-            pdf_path, s3_file_key = pdf_result
-        else:
-            pdf_path = pdf_result
-
-        # Send in-app notification to agent
-        notification = Notification(
-            user_id=agent.id,
-            title=f"Misc Invoice {invoice_number} Generated",
-            message=f"Your miscellaneous invoice {invoice_number} for £{total_amount:.2f} has been generated and is ready for download.",
-            type="invoice_generated"
-        )
-        db.session.add(notification)
-        
-        current_app.logger.info(f"Misc Invoice {invoice_number} created for agent {agent.email}")
-
-        # Commit transaction
-        db.session.commit()
-        
-        return jsonify({
-            'message': 'Miscellaneous invoice created successfully!',
-            'invoice_number': invoice_number
-        }), 201
-
-    except Exception as e:
-        db.session.rollback()
-        if 'pdf_path' in locals() and os.path.exists(pdf_path):
-            os.remove(pdf_path)
-        import traceback
-        current_app.logger.error(f"Error creating misc invoice: {traceback.format_exc()}")
-        return jsonify({"error": "An internal server error occurred.", "details": str(e)}), 500
-
-@agent_bp.route('/agent/invoices', methods=['POST'])
-@jwt_required()
-def create_invoice_unified():
-    """
-    CANONICAL INVOICE CREATION ENDPOINT - Implements exact specification requirements
-    
-    Expected payload (EXACT FORMAT):
-    {
-        "invoice_number": "1234",      // string or int; must parse to positive int
-        "jobs": [
-            {"job_id": 101, "hours": 8.0, "rate": 20.0}  // job_id, hours, and rate required
-        ],
-        "miscellaneous_items": [       // optional
-            {"description": "Mileage", "quantity": 10, "unit_price": 0.45}
-        ]
-    }
-    
-    Validation:
-    - invoice_number > 0, integer-like, unique per agent when stored in Invoice.agent_invoice_number
-    - Each job must exist and belong to the agent (via JobAssignment)
-    - hours > 0, rate > 0 (decimals allowed)
-    
-    Returns 201 with: {invoice_id, invoice_number, download_url}
-    Returns 409 with: {error, current, suggested} on duplicate invoice number
-    """
-    try:
-        current_user_id = int(get_jwt_identity())
-        agent = User.query.get(current_user_id)
-        if not agent or agent.role != 'agent':
-            return jsonify({'error': 'Access denied.'}), 403
-
-        data = request.get_json()
-        custom_invoice_number = data.get('invoice_number')
-        jobs = data.get('jobs', [])
-        miscellaneous_items = data.get('miscellaneous_items', [])
-        
-        if not jobs and not miscellaneous_items:
-            return jsonify({'error': 'No jobs or miscellaneous items provided for invoicing.'}), 400
-
-        # --- VALIDATE AND PROCESS AGENT INVOICE NUMBER ---
-        final_agent_invoice_number = None
-        
-        if custom_invoice_number is not None:
-            try:
-                custom_invoice_number = int(custom_invoice_number)
-                if custom_invoice_number <= 0:
-                    return jsonify({'error': 'Invoice number must be greater than 0'}), 400
-                if custom_invoice_number > 999999999:
-                    return jsonify({'error': 'Invoice number cannot exceed 9 digits'}), 400
-            except (ValueError, TypeError):
-                return jsonify({'error': 'Invoice number must be a valid integer'}), 400
-            
-            # Check for uniqueness (per agent)
-            existing = None
-            if hasattr(Invoice, 'agent_invoice_number'):
-                existing = Invoice.query.filter_by(
-                    agent_id=current_user_id, 
-                    agent_invoice_number=custom_invoice_number
-                ).first()
-            if existing:
-                current_number = get_safe_invoice_number(agent, 'current_invoice_number', 0)
-                suggested_next = current_number + 1
-                return jsonify({
-                    'message': 'Invoice number already used',
-                    'error': f'Invoice number {custom_invoice_number} has already been used',
-                    'suggested': suggested_next,
-                    'current': current_number
-                }), 409
-            
-            final_agent_invoice_number = custom_invoice_number
-        else:
-            # Auto-generate next number
-            current_number = get_safe_invoice_number(agent, 'current_invoice_number', 0)
-            final_agent_invoice_number = current_number + 1
-
-        # --- PROCESS AND VALIDATE JOBS ---
-        jobs_to_invoice = []
-        total_amount = Decimal(0)
-        
-        for job_data in jobs:
-            job_id = job_data.get('job_id')
-            if not job_id:
-                return jsonify({'error': 'job_id is required for each job'}), 400
-                
-            job = Job.query.get(job_id)
-            if not job:
-                return jsonify({'error': f"Job with ID {job_id} not found."}), 404
-            
-            # Verify job belongs to agent
-            assignment = JobAssignment.query.filter_by(job_id=job_id, agent_id=current_user_id).first()
-            if not assignment:
-                return jsonify({'error': f'Job {job_id} is not assigned to you'}), 403
-            
-            try:
-                hours = Decimal(str(job_data.get('hours', 0)))
-                rate = Decimal(str(job_data.get('rate', 0)))
-                if hours <= 0:
-                    return jsonify({'error': f"Invalid hours for job at {job.address}"}), 400
-                if rate <= 0:
-                    return jsonify({'error': f"Invalid rate for job at {job.address}"}), 400
-            except (InvalidOperation, ValueError):
-                return jsonify({'error': f'Invalid numeric values for job at {job.address}'}), 400
-            
-            amount = hours * rate
-            total_amount += amount
-            jobs_to_invoice.append({
-                'job': job, 
-                'hours': hours, 
-                'rate': rate, 
-                'amount': amount
-            })
-
-        # --- PROCESS MISCELLANEOUS ITEMS ---
-        misc_items_processed = []
-        for misc_item in miscellaneous_items:
-            description = misc_item.get('description', '').strip()
-            if not description:
-                return jsonify({'error': 'Each miscellaneous item must have a description'}), 400
-            
-            try:
-                quantity = Decimal(str(misc_item.get('quantity', 1)))
-                unit_price = Decimal(str(misc_item.get('unit_price', 0)))
-                if quantity <= 0:
-                    return jsonify({'error': f'Invalid quantity for item: {description}'}), 400
-                if unit_price < 0:
-                    return jsonify({'error': f'Invalid unit price for item: {description}'}), 400
-            except (InvalidOperation, ValueError):
-                return jsonify({'error': f'Invalid numeric values for item: {description}'}), 400
-            
-            amount = quantity * unit_price
-            total_amount += amount
-            misc_items_processed.append({
-                'description': description,
-                'quantity': quantity,
-                'unit_price': unit_price,
-                'amount': amount
-            })
-
-        if total_amount <= 0:
-            return jsonify({'error': 'Invoice total must be greater than zero'}), 400
-
-        # --- CREATE INVOICE RECORD ---
-        issue_date = date.today()
-        first_job = jobs_to_invoice[0]['job'] if jobs_to_invoice else None
-        
-        # Use simple agent sequential numbering for invoice_number
-        invoice_number = str(final_agent_invoice_number)
-        
-        invoice_kwargs = {
-            'agent_id': current_user_id,
-            'invoice_number': invoice_number,
-            'issue_date': issue_date,
-            'due_date': issue_date + timedelta(days=30),
-            'total_amount': total_amount,
-            'status': 'submitted',
-            'job_type': first_job.job_type if first_job else 'Miscellaneous Services',
-            'address': first_job.address if first_job else 'Various'
-        }
-        
-        # Only add agent_invoice_number if field exists in the model
-        if hasattr(Invoice, 'agent_invoice_number'):
-            invoice_kwargs['agent_invoice_number'] = final_agent_invoice_number
-        
-        new_invoice = Invoice(**invoice_kwargs)
-        db.session.add(new_invoice)
-        db.session.flush()
-
-        # --- LINK JOBS TO INVOICE ---
-        for item in jobs_to_invoice:
-            invoice_job_link = InvoiceJob(
-                invoice_id=new_invoice.id,
-                job_id=item['job'].id,
-                hours_worked=item['hours'],
-                hourly_rate_at_invoice=item['rate']  # CRITICAL: Store rate from frontend, not job default
-            )
-            db.session.add(invoice_job_link)
-
-        # --- UPDATE AGENT NUMBERING ---
-        if hasattr(agent, 'current_invoice_number'):
-            set_safe_invoice_number(agent, 'current_invoice_number', final_agent_invoice_number)
-            
-        # Also update legacy system for backward compatibility
-        current_next = get_safe_invoice_number(agent, 'agent_invoice_next', 1)
-        if hasattr(agent, 'agent_invoice_next'):
-            set_safe_invoice_number(agent, 'agent_invoice_next', max(current_next, final_agent_invoice_number + 1))
-
-        # --- PREPARE DATA FOR PDF ---
-        all_items = []
-        
-        # Add jobs
-        for item in jobs_to_invoice:
-            all_items.append({
-                'job': item['job'],
-                'hours': float(item['hours']),
-                'rate': float(item['rate']),
-                'amount': float(item['amount'])
-            })
-        
-        # Add misc items as fake jobs for PDF compatibility
-        for item in misc_items_processed:
-            fake_job = type('MockJob', (), {
-                'arrival_time': issue_date,
-                'job_type': 'Miscellaneous',
-                'address': item['description'],
-                'title': item['description']
-            })()
-            
-            all_items.append({
-                'job': fake_job,
-                'hours': float(item['quantity']),
-                'rate': float(item['unit_price']),
-                'amount': float(item['amount']),
-                'description': item['description']
-            })
-
-        # --- GENERATE PDF ---
-        pdf_result = generate_invoice_pdf(
-            agent, 
-            all_items, 
-            float(total_amount), 
-            invoice_number,
-            upload_to_s3=True,
-            agent_invoice_number=final_agent_invoice_number
-        )
-        
-        if isinstance(pdf_result, tuple):
-            pdf_path, s3_file_key = pdf_result
-        else:
-            pdf_path = pdf_result
-
-        # --- SEND NOTIFICATION ---
-        notification = Notification(
-            user_id=agent.id,
-            title=f"Invoice {final_agent_invoice_number} Generated",
-            message=f"Your invoice {final_agent_invoice_number} for £{total_amount:.2f} has been generated and is ready for download.",
-            type="invoice_generated"
-        )
-        db.session.add(notification)
-        
-        # --- COMMIT TRANSACTION ---
-        db.session.commit()
-        
-        current_app.logger.info(f"Invoice {invoice_number} created for agent {agent.email}")
-        
-        # --- RETURN SUCCESS RESPONSE ---
-        return jsonify({
-            'invoice_id': new_invoice.id,
-            'invoice_number': invoice_number,
-            'download_url': url_for('agent.download_agent_invoice', invoice_id=new_invoice.id, _external=True)
-        }), 201
-
-    except Exception as e:
-        db.session.rollback()
-        if 'pdf_path' in locals() and os.path.exists(pdf_path):
-            os.remove(pdf_path)
-        import traceback
-        current_app.logger.error(f"Error creating unified invoice: {traceback.format_exc()}")
-        return jsonify({"error": "An internal server error occurred.", "details": str(e)}), 500
-
-@agent_bp.route('/agent/invoices/review', methods=['POST'])
-@jwt_required()
-def create_invoice_from_review():
-    """
-    Create invoice from ReviewInvoicePage - handles both job-based and misc invoices
-    """
-    try:
-        current_user_id = int(get_jwt_identity())
-        agent = User.query.get(current_user_id)
-        if not agent or agent.role != 'agent':
-            return jsonify({'error': 'Access denied.'}), 403
-
-        data = request.get_json()
-        items = data.get('items', [])
-        custom_invoice_number = data.get('invoice_number')
-        invoice_type = data.get('type', 'job')  # 'job' or 'misc'
-        
-        if not items:
-            return jsonify({'error': 'No items provided for invoicing.'}), 400
-
-        # Determine invoice number to use
-        if custom_invoice_number is not None:
-            try:
-                final_invoice_number = int(custom_invoice_number)
-                if final_invoice_number <= 0:
-                    return jsonify({'error': 'Invoice number must be greater than 0'}), 400
-            except (ValueError, TypeError):
-                return jsonify({'error': 'Invoice number must be a valid integer'}), 400
-            
-            # Check for uniqueness
-            existing = Invoice.query.filter_by(agent_id=current_user_id, agent_invoice_number=final_invoice_number).first()
-            if existing:
-                return jsonify({'error': f'Invoice number {final_invoice_number} already exists'}), 409
-        else:
-            # Use agent's current invoice number
-            final_invoice_number = get_safe_invoice_number(agent, 'current_invoice_number', 1)
-
-        # Calculate total amount
-        total_amount = Decimal(0)
-        processed_items = []
-        
-        for item in items:
-            try:
-                if invoice_type == 'misc':
-                    # Misc invoice items
-                    quantity = Decimal(str(item.get('quantity', 1)))
-                    unit_price = Decimal(str(item.get('unit_price', 0)))
-                    amount = quantity * unit_price
-                    total_amount += amount
-                    
-                    processed_items.append({
-                        'description': item.get('description', 'Miscellaneous Service'),
-                        'quantity': quantity,
-                        'unit_price': unit_price,
-                        'amount': amount,
-                        'job': None  # No job for misc items
-                    })
-                else:
-                    # Job-based invoice items
-                    job_id = item.get('jobId')
-                    if not job_id:
-                        return jsonify({'error': 'Job ID required for job-based invoices'}), 400
-                    
-                    job = Job.query.get(job_id)
-                    if not job:
-                        return jsonify({'error': f'Job {job_id} not found'}), 404
-                    
-                    hours = Decimal(str(item.get('hours', 0)))
-                    rate = Decimal(str(item.get('rate', job.hourly_rate or 0)))
-                    amount = hours * rate
-                    total_amount += amount
-                    
-                    processed_items.append({
-                        'job': job,
-                        'hours': hours,
-                        'rate': rate,
-                        'amount': amount
-                    })
-            except (ValueError, InvalidOperation):
-                return jsonify({'error': f'Invalid numeric values in item'}), 400
-
-        if total_amount <= 0:
-            return jsonify({'error': 'Invoice total must be greater than zero'}), 400
-
-        # Create invoice record
-        issue_date = date.today()
-        invoice_kwargs = {
-            'agent_id': current_user_id,
-            'invoice_number': str(final_invoice_number),  # Use simple agent number
-            'issue_date': issue_date,
-            'due_date': issue_date + timedelta(days=30),
-            'total_amount': total_amount,
-            'status': 'submitted',
-            'job_type': 'Miscellaneous Services' if invoice_type == 'misc' else processed_items[0]['job'].job_type if processed_items else 'Various',
-            'address': 'Various' if invoice_type == 'misc' else processed_items[0]['job'].address if processed_items else 'Various'
-        }
-        
-        # Add agent_invoice_number if field exists
-        if hasattr(Invoice, 'agent_invoice_number'):
-            invoice_kwargs['agent_invoice_number'] = final_invoice_number
-        
-        new_invoice = Invoice(**invoice_kwargs)
-        db.session.add(new_invoice)
-        db.session.flush()
-
-        # Create InvoiceJob records for job-based invoices
-        if invoice_type == 'job':
-            for item in processed_items:
-                if item['job']:
-                    invoice_job = InvoiceJob(
-                        invoice_id=new_invoice.id,
-                        job_id=item['job'].id,
-                        hours_worked=item['hours'],
-                        hourly_rate_at_invoice=item['rate']
-                    )
-                    db.session.add(invoice_job)
-
-        # Update agent's invoice numbering
-        if hasattr(agent, 'current_invoice_number'):
-            set_safe_invoice_number(agent, 'current_invoice_number', final_invoice_number + 1)
-        
-        # Prepare data for PDF generation
-        if invoice_type == 'misc':
-            # Create fake job-like objects for misc items
-            jobs_data = []
-            for item in processed_items:
-                fake_job = type('MockJob', (), {
-                    'arrival_time': issue_date,
-                    'job_type': 'Miscellaneous',
-                    'address': item['description'],
-                    'title': item['description']
-                })()
-                
-                jobs_data.append({
-                    'job': fake_job,
-                    'hours': item['quantity'],
-                    'rate': item['unit_price'],
-                    'amount': item['amount'],
-                    'description': item['description']
-                })
-        else:
-            # Regular job data
-            jobs_data = processed_items
-
-        # Generate PDF
-        pdf_result = generate_invoice_pdf(
-            agent, 
-            jobs_data, 
-            float(total_amount), 
-            str(final_invoice_number),
-            upload_to_s3=True,
-            agent_invoice_number=final_invoice_number
-        )
-        
-        # Handle PDF result
-        if isinstance(pdf_result, tuple):
-            pdf_path, s3_file_key = pdf_result
-        else:
-            pdf_path = pdf_result
-
-        # Send notification
-        notification = Notification(
-            user_id=agent.id,
-            title=f"Invoice {final_invoice_number} Generated",
-            message=f"Your {'miscellaneous' if invoice_type == 'misc' else 'job-based'} invoice {final_invoice_number} for £{total_amount:.2f} has been generated.",
-            type="invoice_generated"
-        )
-        db.session.add(notification)
-        
-        # Commit transaction
-        db.session.commit()
-        
-        current_app.logger.info(f"Invoice {final_invoice_number} created from review for agent {agent.email}")
-        
-        return jsonify({
-            'message': 'Invoice created successfully!',
-            'invoice_number': str(final_invoice_number),
-            'type': invoice_type
-        }), 201
-
-    except Exception as e:
-        db.session.rollback()
-        if 'pdf_path' in locals() and os.path.exists(pdf_path):
-            os.remove(pdf_path)
-        import traceback
-        current_app.logger.error(f"Error creating invoice from review: {traceback.format_exc()}")
-        return jsonify({"error": "An internal server error occurred.", "details": str(e)}), 500
-
-@agent_bp.route('/agent/invoice/simple', methods=['POST'])
-@jwt_required()
-def create_simple_invoice():
-    """Simple invoice creation with manual number entry."""
-    try:
-        current_user_id = int(get_jwt_identity())
-        agent = User.query.get(current_user_id)
-        if not agent or agent.role != 'agent':
-            return jsonify({'error': 'Access denied'}), 403
-        
-        data = request.get_json()
-        invoice_number = data.get('invoice_number', '').strip()
-        hours = float(data.get('hours', 0))
-        hourly_rate = float(data.get('hourly_rate', 0))
-        items = data.get('items', [])
-        
-        # Validation
-        if not invoice_number:
-            return jsonify({'error': 'Invoice number is required'}), 400
-        if hours <= 0:
-            return jsonify({'error': 'Hours must be greater than 0'}), 400
-        if hourly_rate <= 0:
-            return jsonify({'error': 'Hourly rate must be greater than 0'}), 400
-            
-        # Check for duplicate invoice number
-        existing = Invoice.query.filter_by(invoice_number=invoice_number).first()
-        if existing:
-            return jsonify({'error': f'Invoice number {invoice_number} already exists'}), 400
-        
-        # Calculate total
-        total_amount = Decimal(str(hours)) * Decimal(str(hourly_rate))
-        
-        # Create invoice
-        new_invoice = Invoice(
-            agent_id=current_user_id,
-            invoice_number=invoice_number,
-            issue_date=date.today(),
-            due_date=date.today() + timedelta(days=30),
-            total_amount=total_amount,
-            status='submitted'
-        )
-        db.session.add(new_invoice)
-        db.session.flush()
-        
-        # Link any real jobs (ignore misc items with jobId <= 0)
-        for item in items:
-            job_id = item.get('jobId', 0)
-            if job_id > 0:
-                job = Job.query.get(job_id)
-                if job:
-                    invoice_job = InvoiceJob(
-                        invoice_id=new_invoice.id,
-                        job_id=job_id,
-                        hours_worked=Decimal(str(item.get('hours', hours))),
-                        hourly_rate_at_invoice=Decimal(str(hourly_rate))
-                    )
-                    db.session.add(invoice_job)
-        
-        # Generate PDF (simple version)
-        try:
-            # Create simple job list for PDF
-            pdf_jobs = []
-            for item in items:
-                pdf_jobs.append({
-                    'job': type('obj', (object,), {
-                        'title': item.get('title', 'Service'),
-                        'address': 'N/A',
-                        'arrival_time': datetime.now(),
-                        'job_type': 'Service'
-                    })(),
-                    'hours': Decimal(str(item.get('hours', hours)))
-                })
-            
-            pdf_path = generate_invoice_pdf(agent, pdf_jobs, float(total_amount), invoice_number)
-            send_invoice_email(
-                recipient_email='tom@v3-services.com',
-                agent_name=f"{agent.first_name} {agent.last_name}",
-                pdf_path=pdf_path,
-                invoice_number=invoice_number,
-                cc_email=agent.email
-            )
-            if os.path.exists(pdf_path):
-                os.remove(pdf_path)
-        except Exception as e:
-            current_app.logger.error(f"PDF generation failed: {str(e)}")
-            # Continue anyway - invoice is created
-        
-        db.session.commit()
-        
-        return jsonify({
-            'message': 'Invoice created successfully',
-            'invoice_number': invoice_number
-        }), 201
-        
-    except Exception as e:
-        db.session.rollback()
-        return jsonify({'error': str(e)}), 500
-
 @agent_bp.route('/agent/invoices/<int:invoice_id>', methods=['PUT'])
 @jwt_required()
 def update_invoice(invoice_id):
@@ -1899,7 +930,6 @@
         data = request.get_json()
         hours_worked = data.get('hours_worked')
         hourly_rate = data.get('hourly_rate')
-        invoice_number = data.get('invoice_number')
         
         if not hours_worked or not hourly_rate:
             return jsonify({'error': 'Hours worked and hourly rate are required'}), 400
@@ -1930,10 +960,6 @@
         invoice.total_amount = total_amount
         invoice.status = 'sent'
         invoice.issue_date = date.today()
-        
-        # Update invoice number if provided
-        if invoice_number:
-            invoice.invoice_number = invoice_number
         
         # Update snapshot data for PDF generation if not already set
         if not invoice.job_type and invoice_job.job:
@@ -2080,7 +1106,6 @@
     Return a URL the frontend can use to download the PDF.
     If S3 works -> signed S3 URL.
     Otherwise -> our own /download-direct route which streams the PDF.
-    RESTORED EXACT aab0d25 BEHAVIOR: Returns JSON with download_url, not direct PDF.
     """
     try:
         current_user_id = int(get_jwt_identity())
@@ -2094,7 +1119,6 @@
         if invoice.status == 'draft':
             return jsonify({'error': 'Cannot download draft invoices. Please complete the invoice first.'}), 400
 
-        # Try S3 first if configured (exact aab0d25 behavior)
         if s3_client.is_configured():
             signed = s3_client.generate_invoice_download_url(agent.id, invoice.invoice_number, expiration=3600)
             if signed.get('success'):
@@ -2106,7 +1130,6 @@
                     'file_size': signed.get('file_size', 'Unknown')
                 }), 200
 
-        # Fall back to direct download route (exact aab0d25 behavior)
         return jsonify({
             'download_url': url_for('agent.download_invoice_direct', invoice_id=invoice_id),
             'invoice_number': invoice.invoice_number
@@ -2120,8 +1143,8 @@
 @jwt_required()
 def download_invoice_direct(invoice_id):
     """
-    RELIABLE DIRECT DOWNLOAD - Always generates PDF on demand with complete job data.
-    First tries S3 signed URL, then generates fresh PDF with full job details.
+    If S3 works, redirect to signed URL.
+    Otherwise generate the PDF now and stream it; then delete the temp file.
     """
     try:
         current_user_id = int(get_jwt_identity())
@@ -2135,118 +1158,62 @@
         if invoice.status == 'draft':
             return jsonify({'error': 'Cannot download draft invoices'}), 400
 
-        current_app.logger.info(f"DOWNLOAD: Starting download for invoice {invoice_id} - {invoice.invoice_number}")
-
-        # Try S3 first if configured
         if s3_client.is_configured():
             signed = s3_client.generate_invoice_download_url(agent.id, invoice.invoice_number, expiration=300)
             if signed.get('success'):
-                current_app.logger.info(f"DOWNLOAD: S3 signed URL generated for invoice {invoice.invoice_number}")
                 return redirect(signed['download_url'])
-            else:
-                current_app.logger.warning(f"DOWNLOAD: S3 signed URL failed for invoice {invoice.invoice_number}")
-
-        # Generate PDF on demand with complete job data
-        current_app.logger.info(f"DOWNLOAD: Generating fresh PDF for invoice {invoice.invoice_number}")
-        
-        # Get invoice jobs with full job details
+
         invoice_jobs = InvoiceJob.query.filter_by(invoice_id=invoice.id).all()
-        
+        if not invoice_jobs:
+            return jsonify({'error': 'No invoice jobs found for PDF'}), 404
+
         jobs_data = []
-        if invoice_jobs:
-            # Use actual job data from database
-            for ij in invoice_jobs:
-                job = ij.job
-                if job:
-                    hours = float(ij.hours_worked or 0)
-                    rate = float(ij.hourly_rate_at_invoice or job.hourly_rate or 0)
-                    amount = hours * rate
-                    
-                    # Ensure we have address and date from the job
-                    job_data = {
-                        'job': job,
-                        'hours': hours,
-                        'rate': rate,
-                        'amount': amount,
-                        'address': job.address or 'Address not available',
-                        'date': job.arrival_time,
-                        'service': job.job_type or 'Service'
-                    }
-                    jobs_data.append(job_data)
-                    current_app.logger.info(f"DOWNLOAD: Added job {job.id} - {job.address} - {job.arrival_time}")
-        
-        # If no job data found, create synthetic data from invoice snapshot
+        for ij in invoice_jobs:
+            job = ij.job
+            if not job:
+                continue
+            hours = float(ij.hours_worked or 0)
+            rate = float(ij.hourly_rate_at_invoice or job.hourly_rate or 0)
+            amount = hours * rate
+            jobs_data.append({'job': job, 'hours': hours, 'rate': rate, 'amount': amount})
         if not jobs_data:
-            current_app.logger.warning(f"DOWNLOAD: No job data found, creating synthetic data from invoice")
-            
-            # Create synthetic job data from invoice snapshot
-            synthetic_job = type('SyntheticJob', (), {
-                'address': getattr(invoice, 'address', 'Service Location'),
-                'job_type': getattr(invoice, 'job_type', 'Service'),
-                'arrival_time': invoice.issue_date,
-                'id': f'synthetic_{invoice.id}'
-            })()
-            
-            jobs_data = [{
-                'job': synthetic_job,
-                'hours': 1.0,  # Default to 1 hour if no data
-                'rate': float(invoice.total_amount or 0),  # Use total as rate
-                'amount': float(invoice.total_amount or 0),
-                'address': getattr(invoice, 'address', 'Service Location'),
-                'date': invoice.issue_date,
-                'service': getattr(invoice, 'job_type', 'Service')
-            }]
-
-        if not jobs_data:
-            return jsonify({'error': 'No invoice data available for PDF generation'}), 500
-
-        # Generate PDF with complete data
+            return jsonify({'error': 'No valid job data to render PDF'}), 500
+
         total_amount_float = float(invoice.total_amount or 0)
         pdf_result = generate_invoice_pdf(
             agent,
             jobs_data,
             total_amount_float,
             invoice.invoice_number,
-            upload_to_s3=False,  # Direct download, don't upload to S3
+            upload_to_s3=False,
             agent_invoice_number=getattr(invoice, 'agent_invoice_number', None)
         )
         
         # Handle PDF generation failure
         if pdf_result is None:
-            current_app.logger.error(f"DOWNLOAD: PDF generation returned None for invoice {invoice.invoice_number}")
             return jsonify({'error': 'PDF generation failed'}), 500
             
         pdf_path = pdf_result[0] if isinstance(pdf_result, tuple) else pdf_result
         if not pdf_path or not os.path.exists(pdf_path):
-            current_app.logger.error(f"DOWNLOAD: PDF file not found at {pdf_path} for invoice {invoice.invoice_number}")
-            return jsonify({'error': 'PDF generation failed - file not created'}), 500
-
-        current_app.logger.info(f"DOWNLOAD: PDF successfully generated at {pdf_path} for invoice {invoice.invoice_number}")
-
-        # Create response with automatic cleanup
+            return jsonify({'error': 'PDF generation failed'}), 500
+
         resp = send_file(
             pdf_path,
             mimetype='application/pdf',
             as_attachment=True,
             download_name=f"{invoice.invoice_number}.pdf"
         )
-        
         @resp.call_on_close
         def _cleanup():
             try:
-                if os.path.exists(pdf_path):
-                    os.remove(pdf_path)
-                    current_app.logger.info(f"DOWNLOAD: Cleaned up PDF file {pdf_path}")
-            except Exception as cleanup_error:
-                current_app.logger.warning(f"DOWNLOAD: Cleanup failed for {pdf_path}: {cleanup_error}")
-        
+                os.remove(pdf_path)
+            except Exception:
+                pass
         return resp
 
     except Exception as e:
-        import traceback
-        current_app.logger.error(f"DOWNLOAD ERROR for invoice {invoice_id}: {e}")
-        current_app.logger.error(f"DOWNLOAD TRACEBACK: {traceback.format_exc()}")
-        return jsonify({'error': f'Download failed: {str(e)}'}), 500
+        current_app.logger.error(f"DIRECT DOWNLOAD ERROR for invoice {invoice_id}: {e}")
+        return jsonify({'error': 'Download failed'}), 500
 
 @agent_bp.route('/agent/s3-diagnosis/<int:invoice_id>', methods=['GET'])
 @jwt_required()
@@ -2294,15 +1261,14 @@
         if not agent or agent.role != 'agent':
             return jsonify({'error': 'Access denied'}), 403
         
-        # Use the new flexible system - with safe fallbacks
-        current_number = get_safe_invoice_number(agent, 'current_invoice_number', 0)
+        # Use the new flexible system
+        current_number = getattr(agent, 'current_invoice_number', 0) or 0
         suggested_next = current_number + 1
         
         # Also provide the old system for backward compatibility
-        old_next = get_safe_invoice_number(agent, 'agent_invoice_next', 1)
+        old_next = getattr(agent, 'agent_invoice_next', None) or 1
         
         return jsonify({
-            'next_invoice_number': suggested_next,
             'suggested': suggested_next,
             'current': current_number,
             'legacy_next': old_next  # For backward compatibility
@@ -2401,11 +1367,11 @@
         
         # Update agent's current number in the flexible system
         if hasattr(agent, 'current_invoice_number'):
-            set_safe_invoice_number(agent, 'current_invoice_number', current_number)
+            agent.current_invoice_number = current_number
         
         # Also update the legacy system for backward compatibility
         if hasattr(agent, 'agent_invoice_next'):
-            set_safe_invoice_number(agent, 'agent_invoice_next', current_number + 1)
+            agent.agent_invoice_next = current_number + 1
         
         db.session.commit()
         
@@ -2465,7 +1431,7 @@
         if existing:
             return jsonify({
                 'message': 'Duplicate agent invoice number',
-                'suggestedNext': get_safe_invoice_number(agent, 'agent_invoice_next', 1)
+                'suggestedNext': getattr(agent, 'agent_invoice_next', None) or 1
             }), 409
         
         # Update the invoice - only if field exists
@@ -2477,10 +1443,10 @@
         # Handle update_next option
         if hasattr(agent, 'agent_invoice_next'):
             if update_next == 'force':
-                set_safe_invoice_number(agent, 'agent_invoice_next', new_agent_number + 1)
+                agent.agent_invoice_next = new_agent_number + 1
             elif update_next == 'auto':
-                current_next = get_safe_invoice_number(agent, 'agent_invoice_next', 1)
-                set_safe_invoice_number(agent, 'agent_invoice_next', max(current_next, new_agent_number + 1))
+                current_next = getattr(agent, 'agent_invoice_next', None) or 1
+                agent.agent_invoice_next = max(current_next, new_agent_number + 1)
             # 'nochange' - don't update agent_invoice_next
         
         db.session.commit()
@@ -2488,7 +1454,7 @@
         return jsonify({
             'message': 'Agent invoice number updated successfully',
             'invoice': invoice.to_dict(),
-            'agent_invoice_next': get_safe_invoice_number(agent, 'agent_invoice_next', 1)
+            'agent_invoice_next': getattr(agent, 'agent_invoice_next', None) or 1
         }), 200
         
     except Exception as e:
@@ -2496,230 +1462,11 @@
         current_app.logger.error(f"Error updating agent invoice number: {str(e)}")
         return jsonify({'error': 'Failed to update agent invoice number'}), 500
 
-<<<<<<< HEAD
-@agent_bp.route('/agent/invoices/<int:invoice_id>', methods=['DELETE'])
-@jwt_required()
-def delete_invoice(invoice_id):
-    """Delete an invoice and its associated records"""
-    try:
-        current_user_id = int(get_jwt_identity())
-        invoice = Invoice.query.get(invoice_id)
-        
-        if not invoice:
-            return jsonify({'error': 'Invoice not found'}), 404
-            
-        if invoice.agent_id != current_user_id:
-            return jsonify({'error': 'Access denied'}), 403
-            
-        # Delete associated InvoiceJob records first
-        InvoiceJob.query.filter_by(invoice_id=invoice_id).delete()
-        
-        # Delete the invoice
-        db.session.delete(invoice)
-        db.session.commit()
-        
-        return jsonify({'message': 'Invoice deleted successfully'}), 200
-        
-    except Exception as e:
-        db.session.rollback()
-        return jsonify({'error': str(e)}), 500
-
-@agent_bp.route('/agent/invoices/analytics', methods=['GET'])
-@jwt_required()
-def get_invoice_analytics():
-    """Get comprehensive invoice analytics for the agent"""
-    try:
-        current_user_id = int(get_jwt_identity())
-        
-        invoices = Invoice.query.filter_by(agent_id=current_user_id).all()
-        
-        # Calculate analytics
-        total_earned = sum(float(inv.total_amount) for inv in invoices if inv.status == 'paid')
-        total_pending = sum(float(inv.total_amount) for inv in invoices if inv.status in ['submitted', 'pending', 'sent'])
-        
-        # Date calculations
-        today = date.today()
-        this_month_start = today.replace(day=1)
-        last_month_end = this_month_start - timedelta(days=1)
-        last_month_start = last_month_end.replace(day=1)
-        
-        # This month's earnings
-        this_month_invoices = [inv for inv in invoices if inv.issue_date and inv.issue_date >= this_month_start]
-        this_month_earned = sum(float(inv.total_amount) for inv in this_month_invoices if inv.status == 'paid')
-        
-        # Last month's earnings
-        last_month_invoices = [inv for inv in invoices if inv.issue_date and last_month_start <= inv.issue_date <= last_month_end]
-        last_month_earned = sum(float(inv.total_amount) for inv in last_month_invoices if inv.status == 'paid')
-        
-        # Calculate average monthly income (last 12 months)
-        twelve_months_ago = today - timedelta(days=365)
-        recent_invoices = [inv for inv in invoices if inv.issue_date and inv.issue_date >= twelve_months_ago and inv.status == 'paid']
-        avg_monthly = sum(float(inv.total_amount) for inv in recent_invoices) / 12 if recent_invoices else 0
-        
-        # Group by month for organization
-        grouped = {}
-        for inv in invoices:
-            if inv.issue_date:
-                key = f"{inv.issue_date.year}-{inv.issue_date.month:02d}"
-                month_name = inv.issue_date.strftime("%B %Y")
-                if key not in grouped:
-                    grouped[key] = {
-                        'month_name': month_name,
-                        'invoices': [],
-                        'total': 0,
-                        'count': 0
-                    }
-                invoice_dict = inv.to_dict()
-                # Add days outstanding for unpaid invoices
-                if inv.status != 'paid' and inv.due_date:
-                    days_outstanding = (today - inv.due_date).days
-                    invoice_dict['days_outstanding'] = max(0, days_outstanding)
-                    invoice_dict['is_overdue'] = days_outstanding > 0
-                else:
-                    invoice_dict['days_outstanding'] = 0
-                    invoice_dict['is_overdue'] = False
-                
-                grouped[key]['invoices'].append(invoice_dict)
-                grouped[key]['total'] += float(inv.total_amount)
-                grouped[key]['count'] += 1
-        
-        # Sort months (newest first)
-        sorted_months = dict(sorted(grouped.items(), reverse=True))
-        
-        # Calculate monthly trend for last 6 months
-        monthly_trend = []
-        for i in range(6):
-            month_date = today.replace(day=1) - timedelta(days=30*i)
-            key = f"{month_date.year}-{month_date.month:02d}"
-            month_total = grouped.get(key, {}).get('total', 0)
-            monthly_trend.append({
-                'month': month_date.strftime("%b %Y"),
-                'total': month_total
-            })
-        monthly_trend.reverse()  # Oldest first for chart
-        
-        return jsonify({
-            'invoices': [inv.to_dict() for inv in invoices],
-            'analytics': {
-                'total_earned': total_earned,
-                'total_pending': total_pending,
-                'this_month': this_month_earned,
-                'last_month': last_month_earned,
-                'avg_monthly': avg_monthly,
-                'invoice_count': len(invoices),
-                'paid_count': len([inv for inv in invoices if inv.status == 'paid']),
-                'pending_count': len([inv for inv in invoices if inv.status in ['submitted', 'pending', 'sent']]),
-                'overdue_count': len([inv for inv in invoices if inv.due_date and inv.status != 'paid' and inv.due_date < today])
-            },
-            'grouped_by_month': sorted_months,
-            'monthly_trend': monthly_trend
-        }), 200
-        
-    except Exception as e:
-        return jsonify({'error': str(e)}), 500
-
-# --- NEW ROUTES FOR SPECIFICATION COMPLIANCE ---
-
-@agent_bp.route('/invoices/from-jobs', methods=['POST'])
-@jwt_required()
-def create_invoice_from_jobs_api():
-    """Create invoice from jobs - API specification compliant endpoint"""
-    try:
-        current_user_id = int(get_jwt_identity())
-        agent = User.query.get(current_user_id)
-        if not agent or agent.role != 'agent':
-            return jsonify({'error': 'Access denied.'}), 403
-
-        data = request.get_json()
-        job_ids = data.get('jobIds', [])
-        hour_entries = data.get('hourEntries', [])
-        notes = data.get('notes', '')
-
-        if not job_ids:
-            return jsonify({'error': 'No job IDs provided'}), 400
-
-        # Convert to format expected by existing create_invoice function
-        items = []
-        for entry in hour_entries:
-            job_id = entry.get('jobId')
-            hours = entry.get('hours', 0)
-            
-            # Get job to get the rate
-            job = Job.query.get(job_id)
-            if job:
-                items.append({
-                    'jobId': job_id,
-                    'hours': hours,
-                    'rate': job.hourly_rate or 0
-                })
-
-        # Call existing create_invoice function with converted data
-        invoice_data = {
-            'items': items,
-            'notes': notes
-        }
-        
-        # Simulate the request with the converted data
-        from flask import g
-        g.json_data = invoice_data
-        
-        # Call the existing create_invoice function
-        return create_invoice()
-        
-    except Exception as e:
-        current_app.logger.error(f"Error creating invoice from jobs API: {str(e)}")
-        return jsonify({'error': 'Failed to create invoice from jobs'}), 500
-
-@agent_bp.route('/invoices/misc', methods=['POST'])
-@jwt_required()
-def create_misc_invoice_api():
-    """Create miscellaneous invoice - API specification compliant endpoint"""
-    try:
-        current_user_id = int(get_jwt_identity())
-        agent = User.query.get(current_user_id)
-        if not agent or agent.role != 'agent':
-            return jsonify({'error': 'Access denied.'}), 403
-
-        data = request.get_json()
-        lines = data.get('lines', [])
-        notes = data.get('notes', '')
-
-        if not lines:
-            return jsonify({'error': 'No line items provided'}), 400
-
-        # Convert to format expected by existing create_misc_invoice function
-        items = []
-        for line in lines:
-            items.append({
-                'description': line.get('description', ''),
-                'quantity': line.get('qty', 1),
-                'unit_price': line.get('unitPrice', 0)
-            })
-
-        # Call existing create_misc_invoice function with converted data
-        invoice_data = {
-            'items': items,
-            'notes': notes
-        }
-        
-        # Simulate the request with the converted data
-        from flask import g
-        g.json_data = invoice_data
-        
-        # Call the existing create_misc_invoice function
-        return create_misc_invoice()
-        
-    except Exception as e:
-        current_app.logger.error(f"Error creating misc invoice API: {str(e)}")
-        return jsonify({'error': 'Failed to create miscellaneous invoice'}), 500
-
-=======
->>>>>>> 3e29b7eb
 # --- TELEGRAM INTEGRATION ENDPOINTS ---
 
 @agent_bp.route('/agent/telegram/link', methods=['POST'])
 @jwt_required()
-def create_telegram_link_token():
+def create_telegram_link_code():
     """
     Generate a new Telegram link token for the current agent
     
@@ -2727,13 +1474,8 @@
         JSON with deep link URL and token
     """
     try:
-<<<<<<< HEAD
-        current_user_id = int(get_jwt_identity())
-        agent = User.query.get(current_user_id)
-=======
         agent_id = get_jwt_identity()
         agent = User.query.get(agent_id)
->>>>>>> 3e29b7eb
         
         if not agent or agent.role != 'agent':
             return jsonify({'error': 'Access denied. Agent role required.'}), 403
@@ -2746,23 +1488,12 @@
         token = secrets.token_urlsafe(24)
         
         # Store the token in the agent record
-        agent.telegram_link_token = token
+        agent.telegram_link_code = token
         db.session.commit()
         
         # Get bot username from environment or use a default
         bot_username = os.getenv("TELEGRAM_BOT_USERNAME", "V3ServicesBot")
         
-<<<<<<< HEAD
-        # Create the deep link
-        link = f"https://t.me/{bot_username}?start={token}"
-        
-        current_app.logger.info(f"Generated Telegram link token for agent {agent.id}")
-        
-        return jsonify({
-            'link': link,
-            'token': token,
-            'bot_username': bot_username
-=======
         # Create deep link URL
         deep_link = f"https://t.me/{bot_username}?start={token}"
         
@@ -2772,7 +1503,6 @@
             'token': token,
             'deepLink': deep_link,
             'botUsername': bot_username
->>>>>>> 3e29b7eb
         }), 200
         
     except Exception as e:
@@ -2790,13 +1520,8 @@
         JSON with connection status and details
     """
     try:
-<<<<<<< HEAD
-        current_user_id = int(get_jwt_identity())
-        agent = User.query.get(current_user_id)
-=======
         agent_id = get_jwt_identity()
         agent = User.query.get(agent_id)
->>>>>>> 3e29b7eb
         
         if not agent or agent.role != 'agent':
             return jsonify({'error': 'Access denied. Agent role required.'}), 403
@@ -2813,7 +1538,7 @@
             'connected': bool(agent.telegram_chat_id),
             'username': agent.telegram_username,
             'optIn': agent.telegram_opt_in,
-            'hasLinkToken': bool(agent.telegram_link_token)
+            'hasLinkToken': bool(agent.telegram_link_code)
         }), 200
         
     except Exception as e:
@@ -2830,13 +1555,8 @@
         JSON with success status
     """
     try:
-<<<<<<< HEAD
-        current_user_id = int(get_jwt_identity())
-        agent = User.query.get(current_user_id)
-=======
         agent_id = get_jwt_identity()
         agent = User.query.get(agent_id)
->>>>>>> 3e29b7eb
         
         if not agent or agent.role != 'agent':
             return jsonify({'error': 'Access denied. Agent role required.'}), 403
@@ -2848,20 +1568,13 @@
         agent.telegram_chat_id = None
         agent.telegram_username = None
         agent.telegram_opt_in = False
-        agent.telegram_link_token = None  # Also clear any pending link token
+        agent.telegram_link_code = None  # Also clear any pending link token
         
         db.session.commit()
         
         current_app.logger.info(f"Telegram disconnected for agent {agent.id}")
         
-<<<<<<< HEAD
-        return jsonify({
-            'ok': True,
-            'message': 'Telegram account disconnected successfully'
-        }), 200
-=======
         return jsonify({'status': 'success', 'message': 'Telegram account disconnected'}), 200
->>>>>>> 3e29b7eb
         
     except Exception as e:
         db.session.rollback()
@@ -2878,13 +1591,8 @@
         JSON with send status
     """
     try:
-<<<<<<< HEAD
-        current_user_id = int(get_jwt_identity())
-        agent = User.query.get(current_user_id)
-=======
         agent_id = get_jwt_identity()
         agent = User.query.get(agent_id)
->>>>>>> 3e29b7eb
         
         if not agent or agent.role != 'agent':
             return jsonify({'error': 'Access denied. Agent role required.'}), 403
@@ -2907,14 +1615,7 @@
         
         current_app.logger.info(f"Test Telegram message sent to agent {agent.id}")
         
-<<<<<<< HEAD
-        return jsonify({
-            'success': True,
-            'message': 'Test message sent successfully'
-        }), 200
-=======
         return jsonify({'status': 'success', 'message': 'Test message sent successfully'}), 200
->>>>>>> 3e29b7eb
         
     except Exception as e:
         current_app.logger.error(f"Error sending test Telegram message: {str(e)}")
